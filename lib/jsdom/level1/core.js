--- conflicted
+++ resolved
@@ -50,13 +50,9 @@
 
 core.DOMException = function(code, msg) {
   this._code = code;
-<<<<<<< HEAD
-  this._msg  = msg || ""
-=======
   Error.call(this, messages[code]);
   this.message = messages[code];
   if(Error.captureStackTrace) Error.captureStackTrace(this, core.DOMException);
->>>>>>> 20e006f9
 };
 
 core.DOMException.prototype = {
@@ -151,14 +147,8 @@
   get ownerDocument() { return this._ownerDocument;},
   hasFeature: function(/* string */ feature, /* string */ version) {
     for (var i in this._features) {
-<<<<<<< HEAD
-      if (this._features.hasOwnProperty(i)          &&
-          i.toLowerCase() === feature.toLowerCase() &&
-          (this._features[i] === version || !version))
-=======
       if (this._features.hasOwnProperty(i) &&
           i.toLowerCase() === feature.toLowerCase())
->>>>>>> 20e006f9
       {
         if (!version) {
           return true;
