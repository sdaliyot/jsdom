--- conflicted
+++ resolved
@@ -12,11 +12,7 @@
 
 exports.windowAugmentation = function(dom, options) {
   options = options || {};
-<<<<<<< HEAD
-    var window  = exports.createWindow(dom, options),
-=======
   var window  = exports.createWindow(dom, options),
->>>>>>> c5f233f9
       setupDoc = (typeof options.document === 'undefined');
 
   if (setupDoc) {
@@ -117,15 +113,6 @@
     if (options.url) {
 	var host = options.url.split("://", 2)[1].split("/", 1)[0];
 	window.location = { href: options.url,
-<<<<<<< HEAD
-			    hash: "#"+options.url.split("#", 2)[1],
-			    host: host,
-			    hostname: host.split(":", 2)[0],
-			    pathname: options.url.split("://", 2)[1].split("/", 2)[1].split("#", 2)[0],
-			    port: host.split(":", 2)[1],
-			    protocol: options.url.split("://", 2)[0]+":",
-			    search: "?"+options.url.split("?", 2)[1],
-=======
 			    hash: (options.url.indexOf('#') > -1) ? "#"+options.url.split("#", 2)[1] : '',
 			    host: host,
 			    hostname: host.split(":", 2)[0],
@@ -133,7 +120,6 @@
 			    port: (host.split(":", 2)[1]) ? host.split(":", 2)[1] : 80,
 			    protocol: options.url.split("://", 2)[0]+":",
 			    search: (options.url.indexOf('?') > -1) ? "?"+options.url.split("?", 2)[1] : '',
->>>>>>> c5f233f9
 			    // TODO: find a way to actually implement these
 			    reload: function () {},
 			    replace: function () {}
