--- conflicted
+++ resolved
@@ -131,7 +131,6 @@
       var img = doc.createElement("img");
       p.appendChild(img);
       var out = p.outerHTML;
-//debug(out);
       assertNull("end tag not included in output", out.match(/<\/img>/));
   },
   parse_scripttags : function() {
@@ -169,19 +168,14 @@
     assertFalse("setValue_throws_INVALID_CHARACTER_ERR", exception);
   },
   serialize_styleattribute : function() {
-	var doc = new browser.Document();
-	doc.appendChild(doc.createElement('html'));
-	doc.documentElement.style.color = 'black';
-	doc.documentElement.style.backgroundColor = 'white';
-	assertEquals('',
-               '<html style="color: black; background-color: white"></html>\r\n',
-               require('../../lib/jsdom/browser/domtohtml').domToHtml(doc));
+    var doc = new browser.Document();
+    doc.appendChild(doc.createElement('html'));
+    doc.documentElement.style.color = 'black';
+    doc.documentElement.style.backgroundColor = 'white';
+    assertEquals('',
+              '<html style="color: black; background-color: white"></html>\r\n',
+              require('../../lib/jsdom/browser/domtohtml').domToHtml(doc));
   },
-<<<<<<< HEAD
-
-=======
-  
->>>>>>> 6e592e67
   innerhtml_removeallchildren: function() {
     var doc = new browser.HTMLDocument();
     doc.write('<html><body><p></p><p></p></body></html>');
